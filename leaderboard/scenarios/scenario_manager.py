#!/usr/bin/env python

# Copyright (c) 2018-2020 Intel Corporation
#
# This work is licensed under the terms of the MIT license.
# For a copy, see <https://opensource.org/licenses/MIT>.

"""
This module provides the ScenarioManager implementations.
It must not be modified and is for reference only!
"""

from __future__ import print_function
import signal
import sys
import time

import py_trees
import carla
import threading

from srunner.scenariomanager.carla_data_provider import CarlaDataProvider
from srunner.scenariomanager.timer import GameTime
from srunner.scenariomanager.watchdog import Watchdog

from leaderboard.autoagents.agent_wrapper import AgentWrapperFactory, AgentError
from leaderboard.envs.sensor_interface import SensorReceivedNoData
from leaderboard.utils.result_writer import ResultOutputProvider


class ScenarioManager(object):

    """
    Basic scenario manager class. This class holds all functionality
    required to start, run and stop a scenario.

    The user must not modify this class.

    To use the ScenarioManager:
    1. Create an object via manager = ScenarioManager()
    2. Load a scenario via manager.load_scenario()
    3. Trigger the execution of the scenario manager.run_scenario()
       This function is designed to explicitly control start and end of
       the scenario execution
    4. If needed, cleanup with manager.stop_scenario()
    """

    def __init__(self, timeout, statistics_manager, debug_mode=0):
        """
        Setups up the parameters, which will be filled at load_scenario()
        """
        self.route_index = None
        self.scenario = None
        self.scenario_tree = None
        self.ego_vehicles = None
        self.other_actors = None

        self._debug_mode = debug_mode
        self._agent_wrapper = None
        self._running = False
        self._timestamp_last_run = 0.0
        self._timeout = float(timeout)

        self.scenario_duration_system = 0.0
        self.scenario_duration_game = 0.0
        self.start_system_time = 0.0
        self.start_game_time = 0.0
        self.end_system_time = 0.0
        self.end_game_time = 0.0

        self._watchdog = None
        self._agent_watchdog = None
        self._scenario_thread = None

        self._statistics_manager = statistics_manager

        # Use the callback_id inside the signal handler to allow external interrupts
        signal.signal(signal.SIGINT, self.signal_handler)

    def signal_handler(self, signum, frame):
        """
        Terminate scenario ticking when receiving a signal interrupt
        """
        if self._agent_watchdog and not self._agent_watchdog.get_status():
            raise RuntimeError("Agent took longer than {}s to send its command".format(self._timeout))
        elif self._watchdog and not self._watchdog.get_status():
            raise RuntimeError("The simulation took longer than {}s to update".format(self._timeout))
        self._running = False

    def cleanup(self):
        """
        Reset all parameters
        """
        self._timestamp_last_run = 0.0
        self.scenario_duration_system = 0.0
        self.scenario_duration_game = 0.0
        self.start_system_time = 0.0
        self.start_game_time = 0.0
        self.end_system_time = 0.0
        self.end_game_time = 0.0

        self._spectator = None
        self._watchdog = None
        self._agent_watchdog = None

    def load_scenario(self, scenario, agent, route_index, rep_number):
        """
        Load a new scenario
        """

        GameTime.restart()
        self._agent_wrapper = AgentWrapperFactory.get_wrapper(agent)
        self.route_index = route_index
        self.scenario = scenario
        self.scenario_tree = scenario.scenario_tree
        self.ego_vehicles = scenario.ego_vehicles
        self.other_actors = scenario.other_actors
        self.repetition_number = rep_number

        self._spectator = CarlaDataProvider.get_world().get_spectator()

        # To print the scenario tree uncomment the next line
        # py_trees.display.render_dot_tree(self.scenario_tree)

        self._agent_wrapper.setup_sensors(self.ego_vehicles[0])

    def build_scenarios_loop(self, debug):
        """
        Keep periodically trying to start the scenarios that are close to the ego vehicle
        Additionally, do the same for the spawned vehicles
        """
        while self._running:
            self.scenario.build_scenarios(self.ego_vehicles[0], debug=debug)
            self.scenario.spawn_parked_vehicles(self.ego_vehicles[0])
            time.sleep(1)

    def run_scenario(self):
        """
        Trigger the start of the scenario and wait for it to finish/fail
        """
        self.start_system_time = time.time()
        self.start_game_time = GameTime.get_time()

        # Detects if the simulation is down
        self._watchdog = Watchdog(self._timeout)
        self._watchdog.start()

        # Stop the agent from freezing the simulation
        self._agent_watchdog = Watchdog(self._timeout)
        self._agent_watchdog.start()

        self._running = True

        # Thread for build_scenarios
        self._scenario_thread = threading.Thread(target=self.build_scenarios_loop, args=(self._debug_mode > 0, ))
        self._scenario_thread.start()

        while self._running:
            self._tick_scenario()

    def _tick_scenario(self):
        """
        Run next tick of scenario and the agent and tick the world.
        """
        if self._running and self.get_running_status():
            CarlaDataProvider.get_world().tick(self._timeout)

        timestamp = CarlaDataProvider.get_world().get_snapshot().timestamp

        if self._timestamp_last_run < timestamp.elapsed_seconds and self._running:
            self._timestamp_last_run = timestamp.elapsed_seconds

            self._watchdog.update()
            # Update game time and actor information
            GameTime.on_carla_tick(timestamp)
            CarlaDataProvider.on_carla_tick()
            self._watchdog.pause()

            try:
                self._agent_watchdog.resume()
                self._agent_watchdog.update()
                ego_action = self._agent_wrapper()
                self._agent_watchdog.pause()

            # Special exception inside the agent that isn't caused by the agent
            except SensorReceivedNoData as e:
                raise RuntimeError(e)

            except Exception as e:
                raise AgentError(e)
<<<<<<< HEAD
            
            # # build scenarios if necessary
            # self.scenario._build_scenarios(CarlaDataProvider.get_world(), self.ego_vehicles[0], self.scenario.sampled_scenario_definitions, timeout=10000, debug=self._debug_mode > 0)
            # # mount new scenarios behavior
            # self.scenario._process_runtime_init_scenarios()
=======
>>>>>>> b00c8bd7

            self._watchdog.resume()
            self.ego_vehicles[0].apply_control(ego_action)

            # Tick scenario. Add the ego control to the blackboard in case some behaviors want to change it
            py_trees.blackboard.Blackboard().set("AV_control", ego_action, overwrite=True)
            self.scenario_tree.tick_once()

            if self._debug_mode > 1:
                self.compute_duration_time()

                # Update live statistics
                self._statistics_manager.compute_route_statistics(
                    self.route_index,
                    self.scenario_duration_system,
                    self.scenario_duration_game,
                    failure_message=""
                )
                self._statistics_manager.write_live_results(
                    self.route_index,
                    self.ego_vehicles[0].get_velocity().length(),
                    ego_action,
                    self.ego_vehicles[0].get_location()
                )

            if self._debug_mode > 2:
                print("\n")
                py_trees.display.print_ascii_tree(self.scenario_tree, show_status=True)
                sys.stdout.flush()

            if self.scenario_tree.status != py_trees.common.Status.RUNNING:
                self._running = False

            ego_trans = self.ego_vehicles[0].get_transform()
            self._spectator.set_transform(carla.Transform(ego_trans.location + carla.Location(z=70),
                                                          carla.Rotation(pitch=-90)))

    def get_running_status(self):
        """
        returns:
           bool: False if watchdog exception occured, True otherwise
        """
        if self._watchdog:
            return self._watchdog.get_status()
        return True

    def stop_scenario(self):
        """
        This function triggers a proper termination of a scenario
        """
        if self._watchdog:
            self._watchdog.stop()

        if self._agent_watchdog:
            self._agent_watchdog.stop()

        self.compute_duration_time()

        if self.get_running_status():
            if self.scenario is not None:
                self.scenario.terminate()

            if self._agent_wrapper is not None:
                self._agent_wrapper.cleanup()
                self._agent_wrapper = None

            self.analyze_scenario()

        # Make sure the scenario thread finishes to avoid blocks
        self._running = False
        self._scenario_thread.join()
        self._scenario_thread = None

    def compute_duration_time(self):
        """
        Computes system and game duration times
        """
        self.end_system_time = time.time()
        self.end_game_time = GameTime.get_time()

        self.scenario_duration_system = self.end_system_time - self.start_system_time
        self.scenario_duration_game = self.end_game_time - self.start_game_time

    def analyze_scenario(self):
        """
        Analyzes and prints the results of the route
        """
        ResultOutputProvider(self)<|MERGE_RESOLUTION|>--- conflicted
+++ resolved
@@ -188,14 +188,6 @@
 
             except Exception as e:
                 raise AgentError(e)
-<<<<<<< HEAD
-            
-            # # build scenarios if necessary
-            # self.scenario._build_scenarios(CarlaDataProvider.get_world(), self.ego_vehicles[0], self.scenario.sampled_scenario_definitions, timeout=10000, debug=self._debug_mode > 0)
-            # # mount new scenarios behavior
-            # self.scenario._process_runtime_init_scenarios()
-=======
->>>>>>> b00c8bd7
 
             self._watchdog.resume()
             self.ego_vehicles[0].apply_control(ego_action)
