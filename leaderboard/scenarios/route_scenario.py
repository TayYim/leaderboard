#!/usr/bin/env python

# Copyright (c) 2019 Intel Corporation
#
# This work is licensed under the terms of the MIT license.
# For a copy, see <https://opensource.org/licenses/MIT>.

"""
This module provides Challenge routes as standalone scenarios
"""

from __future__ import print_function

import glob
import os
import sys
import importlib
import inspect
import py_trees
import traceback

import carla
from agents.navigation.local_planner import RoadOption

from srunner.scenarioconfigs.scenario_configuration import ActorConfigurationData
from srunner.scenariomanager.carla_data_provider import CarlaDataProvider

from srunner.scenariomanager.scenarioatomics.atomic_behaviors import ScenarioTriggerer, Idle
from srunner.scenariomanager.scenarioatomics.atomic_trigger_conditions import WaitForBlackboardVariable
from srunner.scenariomanager.scenarioatomics.atomic_criteria import (CollisionTest,
                                                                     InRouteTest,
                                                                     RouteCompletionTest,
                                                                     OutsideRouteLanesTest,
                                                                     RunningRedLightTest,
                                                                     RunningStopTest,
                                                                     ActorBlockedTest,
                                                                     MinSpeedRouteTest)

from srunner.scenarios.basic_scenario import BasicScenario
from srunner.scenarios.background_activity import BackgroundBehavior
from srunner.scenariomanager.weather_sim import RouteWeatherBehavior
from srunner.scenariomanager.lights_sim import RouteLightsBehavior
from srunner.scenariomanager.timer import RouteTimeoutBehavior

from leaderboard.utils.route_parser import RouteParser, DIST_THRESHOLD
from leaderboard.utils.route_manipulation import interpolate_trajectory

SECONDS_GIVEN_PER_METERS = 0.8
INITIAL_SECONDS_DELAY = 5.0


class RouteScenario(BasicScenario):

    """
    Implementation of a RouteScenario, i.e. a scenario that consists of driving along a pre-defined route,
    along which several smaller scenarios are triggered
    """

    category = "RouteScenario"

    def __init__(self, world, config, debug_mode=0, criteria_enable=True):
        """
        Setup all relevant parameters and create scenarios along route
        """
        self.config = config
        self.route = self._get_route(config)
        sampled_scenario_definitions = self._filter_scenarios(config.scenario_configs)

        ego_vehicle = self._spawn_ego_vehicle(world)
<<<<<<< HEAD
=======
        if ego_vehicle is None:
            raise ValueError("Shutting down, couldn't spawn the ego vehicle")
>>>>>>> 2950cea9
        self.timeout = self._estimate_route_timeout()

        if debug_mode>0:
            self._draw_waypoints(world, self.route, vertical_shift=0.1, size=0.05, persistency=self.timeout)

        self._build_scenarios(
            world, ego_vehicle, sampled_scenario_definitions, timeout=self.timeout, debug=debug_mode > 0
        )

        super(RouteScenario, self).__init__(
            config.name, [ego_vehicle], config, world, debug_mode > 3, False, criteria_enable
        )

    def _get_route(self, config):
        """
        Gets the route from the configuration, interpolating it to the desired density,
        saving it to the CarlaDataProvider and sending it to the agent

        Parameters:
        - world: CARLA world
        - config: Scenario configuration (RouteConfiguration)
        - debug_mode: boolean to decide whether or not the route poitns are printed
        """

        # prepare route's trajectory (interpolate and add the GPS route)
        self.gps_route, self.route = interpolate_trajectory(config.keypoints)
        return self.route

    def _filter_scenarios(self, scenario_configs):
        """
        Given a list of scenarios, filters out does that don't make sense to be triggered,
        as they are either too far from the route or don't fit with the route shape

        Parameters:
        - scenario_configs: list of ScenarioConfiguration
        """
        new_scenarios_config = []
        for scenario_config in scenario_configs:
            trigger_point = scenario_config.trigger_points[0]
            if not RouteParser.is_scenario_at_route(trigger_point, self.route):
                print("WARNING: Ignoring scenario '{}' as it is too far from the route".format(scenario_config.name))
                continue

            new_scenarios_config.append(scenario_config)

        return new_scenarios_config

    def _spawn_ego_vehicle(self, world):
        """Spawn the ego vehicle at the first waypoint of the route"""
        elevate_transform = self.route[0][0]
        elevate_transform.location.z += 0.5

        ego_vehicle = CarlaDataProvider.request_new_actor('vehicle.lincoln.mkz_2020',
                                                          elevate_transform,
                                                          rolename='hero')
<<<<<<< HEAD
=======
        if not ego_vehicle:
            return
>>>>>>> 2950cea9

        spectator = CarlaDataProvider.get_world().get_spectator()
        spectator.set_transform(carla.Transform(elevate_transform.location + carla.Location(z=50),
                                                    carla.Rotation(pitch=-90)))
        
        world.tick()

        world.tick()

        return ego_vehicle

    def _estimate_route_timeout(self):
        """
        Estimate the duration of the route, as a proportinal value of its length
        """
        route_length = 0.0  # in meters

        prev_point = self.route[0][0]
        for current_point, _ in self.route[1:]:
            dist = current_point.location.distance(prev_point.location)
            route_length += dist
            prev_point = current_point

        return int(SECONDS_GIVEN_PER_METERS * route_length + INITIAL_SECONDS_DELAY)

    # pylint: disable=no-self-use
    def _draw_waypoints(self, world, waypoints, vertical_shift, size, persistency=-1):
        """
        Draw a list of waypoints at a certain height given in vertical_shift.
        """
        for w in waypoints:
            wp = w[0].location + carla.Location(z=vertical_shift)

            if w[1] == RoadOption.LEFT:  # Yellow
                color = carla.Color(128, 128, 0)
            elif w[1] == RoadOption.RIGHT:  # Cyan
                color = carla.Color(0, 128, 128)
            elif w[1] == RoadOption.CHANGELANELEFT:  # Orange
                color = carla.Color(128, 32, 0)
            elif w[1] == RoadOption.CHANGELANERIGHT:  # Dark Cyan
                color = carla.Color(0, 32, 128)
            elif w[1] == RoadOption.STRAIGHT:  # Gray
                color = carla.Color(64, 64, 64)
            else:  # LANEFOLLOW
                color = carla.Color(0, 128, 0)  # Green

            world.debug.draw_point(wp, size=size, color=color, life_time=persistency)


        world.debug.draw_point(waypoints[0][0].location + carla.Location(z=vertical_shift), size=2*size,
                               color=carla.Color(0, 0, 128), life_time=persistency)
        world.debug.draw_point(waypoints[-1][0].location + carla.Location(z=vertical_shift), size=2*size,
                               color=carla.Color(128, 128, 128), life_time=persistency)

    def _scenario_sampling(self, potential_scenarios):
        """
        Sample the scenarios that are going to happen for this route.
        """
        def select_scenario(scenario_list):
            """Higher number scenarios have higher priority."""
            higher_id = -1
            selected_scenario = None
            for scenario in scenario_list:
                try:
                    scenario_number = int(scenario['name'].split('Scenario')[1])
                except:
                    scenario_number = -1
                if scenario_number >= higher_id:
                    higher_id = scenario_number
                    selected_scenario = scenario
            return selected_scenario

        sampled_scenarios = []
        for trigger in list(potential_scenarios):
            scenario_list = potential_scenarios[trigger]
            sampled_scenarios.append(select_scenario(scenario_list))

        return sampled_scenarios

    def get_all_scenario_classes(self):

        # Path of all scenario at "srunner/scenarios" folder
        scenarios_list = glob.glob("{}/srunner/scenarios/*.py".format(os.getenv('SCENARIO_RUNNER_ROOT', "./")))

        all_scenario_classes = {}

        for scenario_file in scenarios_list:

            # Get their module
            module_name = os.path.basename(scenario_file).split('.')[0]
            sys.path.insert(0, os.path.dirname(scenario_file))
            scenario_module = importlib.import_module(module_name)

            # And their members of type class
            for member in inspect.getmembers(scenario_module, inspect.isclass):
                # TODO: Filter out any class that isn't a child of BasicScenario
                all_scenario_classes[member[0]] = member[1]

        return all_scenario_classes

    def _build_scenarios(self, world, ego_vehicle, scenario_definitions, scenarios_per_tick=5, timeout=300, debug=False):
        """
        Initializes the class of all the scenarios that will be present in the route.
        If a class fails to be initialized, a warning is printed but the route execution isn't stopped
        """
        all_scenario_classes = self.get_all_scenario_classes()
        self.list_scenarios = []
        ego_data = ActorConfigurationData(ego_vehicle.type_id, ego_vehicle.get_transform(), 'hero')

        if debug:
            tmap = CarlaDataProvider.get_map()
            for scenario_config in scenario_definitions:
                scenario_loc = scenario_config.trigger_points[0].location
                debug_loc = tmap.get_waypoint(scenario_loc).transform.location + carla.Location(z=0.2)
                world.debug.draw_point(debug_loc, size=0.1, color=carla.Color(128, 0, 0), life_time=99999)
                world.debug.draw_string(debug_loc, str(scenario_config.name), draw_shadow=False,
                                        color=carla.Color(0, 0, 128), life_time=99999, persistent_lines=True)

        for scenario_number, scenario_config in enumerate(scenario_definitions):
            scenario_config.ego_vehicles = [ego_data]
            scenario_config.route_var_name = "ScenarioRouteNumber{}".format(scenario_number)
            scenario_config.route = self.route

            try:
                scenario_class = all_scenario_classes[scenario_config.type]
                scenario_instance = scenario_class(world, [ego_vehicle], scenario_config, timeout=timeout)

                # Do a tick every once in a while to avoid spawning everything at the same time
                if scenario_number % scenarios_per_tick == 0:
                    world.tick()

            except Exception as e:
                if not debug:
                    print(f"Skipping scenario '{scenario_config.name}' due to setup error: {e}")
                else:
                    print(f"\033[93mFailed to initialize scenario {scenario_config.name}:")
                    traceback.print_exc()
                    print("\033[0m")
                continue

            self.list_scenarios.append(scenario_instance)

    # pylint: enable=no-self-use
    def _initialize_actors(self, config):
        """
        Set other_actors to the superset of all scenario actors
        """
        # Add all the actors of the specific scenarios to self.other_actors
        for scenario in self.list_scenarios:
            self.other_actors.extend(scenario.other_actors)

    def _create_behavior(self):
        """
        Creates a parallel behavior that runs all of the scenarios part of the route.
        These subbehaviors have had a trigger condition added so that they wait until
        the agent is close to their trigger point before activating.

        It also adds the BackgroundActivity scenario, which will be active throughout the whole route.
        This behavior never ends and the end condition is given by the RouteCompletionTest criterion.
        """
        scenario_trigger_distance = DIST_THRESHOLD  # Max trigger distance between route and scenario

        behavior = py_trees.composites.Parallel(name="Route Behavior",
                                                policy=py_trees.common.ParallelPolicy.SUCCESS_ON_ALL)

        scenario_behaviors = []
        blackboard_list = []

        for scenario in self.list_scenarios:
            if scenario.behavior_tree is not None:
                scenario_behaviors.append(scenario.behavior_tree)
                blackboard_list.append([scenario.config.route_var_name,
                                        scenario.config.trigger_points[0].location])

        # Add the behavior that manages the scenario trigger conditions
        scenario_triggerer = ScenarioTriggerer(
            self.ego_vehicles[0], self.route, blackboard_list, scenario_trigger_distance)
        behavior.add_child(scenario_triggerer)  # Tick the ScenarioTriggerer before the scenarios

        # Add the Background Activity
        behavior.add_child(BackgroundBehavior(self.ego_vehicles[0], self.route, name="BackgroundActivity"))

        behavior.add_children(scenario_behaviors)
        return behavior

    def _create_test_criteria(self):
        """
        Create the criteria tree. It starts with some route criteria (which are always active),
        and adds the scenario specific ones, which will only be active during their scenario
        """
        criteria = py_trees.composites.Parallel(name="Criteria",
                                                policy=py_trees.common.ParallelPolicy.SUCCESS_ON_ONE)

        # End condition
        criteria.add_child(RouteCompletionTest(self.ego_vehicles[0], route=self.route))

        # 'Normal' criteria
        criteria.add_child(OutsideRouteLanesTest(self.ego_vehicles[0], route=self.route))
        criteria.add_child(CollisionTest(self.ego_vehicles[0], name="CollisionTest"))
        criteria.add_child(RunningRedLightTest(self.ego_vehicles[0]))
        criteria.add_child(RunningStopTest(self.ego_vehicles[0]))
        criteria.add_child(MinSpeedRouteTest(self.ego_vehicles[0], name="MinSpeedTest"))

        # These stop the route early to save computational time
        criteria.add_child(InRouteTest(
            self.ego_vehicles[0], route=self.route, offroad_max=30, terminate_on_failure=True))
        criteria.add_child(ActorBlockedTest(
            self.ego_vehicles[0], min_speed=0.1, max_time=180.0, terminate_on_failure=True, name="AgentBlockedTest")
        )

        for scenario in self.list_scenarios:
            scenario_criteria = scenario.get_criteria()
            if len(scenario_criteria) == 0:
                continue  # No need to create anything

            criteria.add_child(
                self._create_criterion_tree(scenario, scenario_criteria)
            )

        return criteria

    def _create_weather_behavior(self):
        """
        Create the weather behavior
        """
        if len(self.config.weather) == 1:
            return  # Just set the weather at the beginning and done
        return RouteWeatherBehavior(self.ego_vehicles[0], self.route, self.config.weather)

    def _create_lights_behavior(self):
        """
        Create the street lights behavior
        """
        return RouteLightsBehavior(self.ego_vehicles[0], 100)

    def _create_timeout_behavior(self):
        """
        Create the timeout behavior
        """
        return RouteTimeoutBehavior(self.ego_vehicles[0], self.route)

    def _initialize_environment(self, world):
        """
        Set the weather
        """
        # Set the appropriate weather conditions
        world.set_weather(self.config.weather[0][1])

    def _create_criterion_tree(self, scenario, criteria):
        """
        We can make use of the blackboard variables used by the behaviors themselves,
        as we already have an atomic that handles their (de)activation.
        The criteria will wait until that variable is active (the scenario has started),
        and will automatically stop when it deactivates (as the scenario has finished)
        """
        scenario_name = scenario.name
        var_name = scenario.config.route_var_name
        check_name = "WaitForBlackboardVariable: {}".format(var_name)

        criteria_tree = py_trees.composites.Sequence(name=scenario_name)
        criteria_tree.add_child(WaitForBlackboardVariable(var_name, True, False, name=check_name))

        scenario_criteria = py_trees.composites.Parallel(name=scenario_name,
                                                policy=py_trees.common.ParallelPolicy.SUCCESS_ON_ONE)
        for criterion in criteria:
            scenario_criteria.add_child(criterion)
        scenario_criteria.add_child(WaitForBlackboardVariable(var_name, False, None, name=check_name))

        criteria_tree.add_child(scenario_criteria)
        criteria_tree.add_child(Idle())  # Avoid the indivual criteria stopping the simulation
        return criteria_tree

    def __del__(self):
        """
        Remove all actors upon deletion
        """
        self.remove_all_actors()<|MERGE_RESOLUTION|>--- conflicted
+++ resolved
@@ -67,11 +67,8 @@
         sampled_scenario_definitions = self._filter_scenarios(config.scenario_configs)
 
         ego_vehicle = self._spawn_ego_vehicle(world)
-<<<<<<< HEAD
-=======
         if ego_vehicle is None:
             raise ValueError("Shutting down, couldn't spawn the ego vehicle")
->>>>>>> 2950cea9
         self.timeout = self._estimate_route_timeout()
 
         if debug_mode>0:
@@ -127,17 +124,11 @@
         ego_vehicle = CarlaDataProvider.request_new_actor('vehicle.lincoln.mkz_2020',
                                                           elevate_transform,
                                                           rolename='hero')
-<<<<<<< HEAD
-=======
-        if not ego_vehicle:
-            return
->>>>>>> 2950cea9
+
 
         spectator = CarlaDataProvider.get_world().get_spectator()
         spectator.set_transform(carla.Transform(elevate_transform.location + carla.Location(z=50),
                                                     carla.Rotation(pitch=-90)))
-        
-        world.tick()
 
         world.tick()
 
