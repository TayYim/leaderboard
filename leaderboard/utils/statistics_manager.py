--- conflicted
+++ resolved
@@ -205,11 +205,7 @@
             int(x.route_id.split('_rep')[-1])
         ))
 
-<<<<<<< HEAD
-    def write_live_results(self, index, ego_speed, ego_location, ego_control):
-=======
     def write_live_results(self, index, ego_speed, ego_control, ego_location):
->>>>>>> 2950cea9
         """Writes live results"""
         route_record = self._results.checkpoint.records[index]
 
@@ -234,11 +230,7 @@
                     "    Brake:              {:.3f}\n"
                     "    Steer:              {:.3f}\n\n"
                     "    Speed:           {:.3f} km/h\n\n"
-<<<<<<< HEAD
-                    "    Location:       ({:.2f}, {:.2f}, {:.2f})\n\n"
-=======
                     "    Location:           ({:.3f} {:.3f} {:.3f})\n\n"
->>>>>>> 2950cea9
                     "Total infractions: {}\n"
                     "Last 5 infractions:\n".format(
                         route_record.route_id,
@@ -252,13 +244,9 @@
                         ego_control.brake,
                         ego_control.steer,
                         ego_speed * 3.6,
-<<<<<<< HEAD
-                        ego_location.x, ego_location.y, ego_location.z,
-=======
                         ego_location.x,
                         ego_location.y,
                         ego_location.z,
->>>>>>> 2950cea9
                         route_record.num_infractions
                     )
                 )
